--- conflicted
+++ resolved
@@ -14,13 +14,7 @@
 MACHINE_FEATURES:remove:imx8mm-jaguar-sentai = " nxp8987-sdio"
 
 # Need to remove nxpiw612 to build SDK as for some reason it errors with a conflict with linux-firmware
-<<<<<<< HEAD
-MACHINE_FEATURES:append:imx8mm-jaguar-sentai = " nxpiw612-sdio tas2563 bgt60 stusb4500 zigbee iw612"
-#MACHINE_FEATURES:append:imx8mm-jaguar-sentai = " tas2781 bgt60"
-#MACHINE_FEATURES:remove:imx8mm-jaguar-sentai = " nxpiw612-sdio"
-=======
 MACHINE_FEATURES:append:imx8mm-jaguar-sentai = " nxpiw612-sdio bgt60 stusb4500 zigbee"
->>>>>>> 74231f43
 
 #SKIP_RECIPE[linux-firmware] = "linux-firmware is blacklisted"
 
